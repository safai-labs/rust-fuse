[package]
name = "fuse"
edition = "2018"
version = "0.4.0-dev"
authors = ["Andreas Neuhaus <zargony@zargony.com>"]
description = "Rust library for filesystems in userspace (FUSE)"
documentation = "https://docs.rs/fuse"
homepage = "https://github.com/zargony/fuse-rs"
repository = "https://github.com/zargony/fuse-rs"
readme = "README.md"
keywords = ["fuse", "filesystem", "system", "bindings"]
categories = ["api-bindings", "filesystem"]
license = "MIT"

# [workspace]
# members = [".", "fuse-abi", "fuse-sys"]

<<<<<<< HEAD
# [badges]
# travis-ci = { repository = "zargony/rust-fuse" }
=======
[badges]
cirrus-ci = { repository = "zargony/fuse-rs" }
github = { repository = "zargony/fuse-rs" }
>>>>>>> 42e29d96

[dependencies]
fuse-abi = { path = "./fuse-abi", version = "=0.4.0-dev" }
fuse-sys = { path = "./fuse-sys", version = "=0.4.0-dev" }
libc = "0.2"
log = "0.4"
thread-scoped = "1.0.2"
serde = {version = "1.0.99"}
serde_derive = {version = "1.0.99"}
mio = "0.6.19"

[dev-dependencies]
env_logger = "0.6"

[features]
serde_support = []<|MERGE_RESOLUTION|>--- conflicted
+++ resolved
@@ -12,17 +12,11 @@
 categories = ["api-bindings", "filesystem"]
 license = "MIT"
 
-# [workspace]
-# members = [".", "fuse-abi", "fuse-sys"]
+[workspace]
+members = [".", "fuse-abi", "fuse-sys"]
 
-<<<<<<< HEAD
 # [badges]
 # travis-ci = { repository = "zargony/rust-fuse" }
-=======
-[badges]
-cirrus-ci = { repository = "zargony/fuse-rs" }
-github = { repository = "zargony/fuse-rs" }
->>>>>>> 42e29d96
 
 [dependencies]
 fuse-abi = { path = "./fuse-abi", version = "=0.4.0-dev" }
@@ -30,12 +24,14 @@
 libc = "0.2"
 log = "0.4"
 thread-scoped = "1.0.2"
-serde = {version = "1.0.99"}
-serde_derive = {version = "1.0.99"}
+serde = {version = "1.0.110"}
+serde_derive = {version = "1.0.110"}
 mio = "0.6.19"
+tracing = "0.1.14"
 
 [dev-dependencies]
 env_logger = "0.6"
 
 [features]
-serde_support = []+serde_support = []
+tracing_support = []